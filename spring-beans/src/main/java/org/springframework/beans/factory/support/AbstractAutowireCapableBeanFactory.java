/*
 * Copyright 2002-2022 the original author or authors.
 *
 * Licensed under the Apache License, Version 2.0 (the "License");
 * you may not use this file except in compliance with the License.
 * You may obtain a copy of the License at
 *
 *      https://www.apache.org/licenses/LICENSE-2.0
 *
 * Unless required by applicable law or agreed to in writing, software
 * distributed under the License is distributed on an "AS IS" BASIS,
 * WITHOUT WARRANTIES OR CONDITIONS OF ANY KIND, either express or implied.
 * See the License for the specific language governing permissions and
 * limitations under the License.
 */

package org.springframework.beans.factory.support;

import java.beans.PropertyDescriptor;
import java.lang.reflect.Constructor;
import java.lang.reflect.InvocationTargetException;
import java.lang.reflect.Method;
import java.lang.reflect.Modifier;
import java.util.ArrayList;
import java.util.Arrays;
import java.util.Collection;
import java.util.HashSet;
import java.util.LinkedHashSet;
import java.util.List;
import java.util.Set;
import java.util.TreeSet;
import java.util.concurrent.ConcurrentHashMap;
import java.util.concurrent.ConcurrentMap;
import java.util.function.Supplier;

import org.apache.commons.logging.Log;

import org.springframework.beans.BeanUtils;
import org.springframework.beans.BeanWrapper;
import org.springframework.beans.BeanWrapperImpl;
import org.springframework.beans.BeansException;
import org.springframework.beans.MutablePropertyValues;
import org.springframework.beans.PropertyAccessorUtils;
import org.springframework.beans.PropertyValue;
import org.springframework.beans.PropertyValues;
import org.springframework.beans.TypeConverter;
import org.springframework.beans.factory.Aware;
import org.springframework.beans.factory.BeanClassLoaderAware;
import org.springframework.beans.factory.BeanCreationException;
import org.springframework.beans.factory.BeanCurrentlyInCreationException;
import org.springframework.beans.factory.BeanDefinitionStoreException;
import org.springframework.beans.factory.BeanFactory;
import org.springframework.beans.factory.BeanFactoryAware;
import org.springframework.beans.factory.BeanNameAware;
import org.springframework.beans.factory.FactoryBean;
import org.springframework.beans.factory.InitializingBean;
import org.springframework.beans.factory.InjectionPoint;
import org.springframework.beans.factory.UnsatisfiedDependencyException;
import org.springframework.beans.factory.config.AutowireCapableBeanFactory;
import org.springframework.beans.factory.config.AutowiredPropertyMarker;
import org.springframework.beans.factory.config.BeanDefinition;
import org.springframework.beans.factory.config.BeanPostProcessor;
import org.springframework.beans.factory.config.ConfigurableBeanFactory;
import org.springframework.beans.factory.config.ConstructorArgumentValues;
import org.springframework.beans.factory.config.DependencyDescriptor;
import org.springframework.beans.factory.config.InstantiationAwareBeanPostProcessor;
import org.springframework.beans.factory.config.SmartInstantiationAwareBeanPostProcessor;
import org.springframework.beans.factory.config.TypedStringValue;
import org.springframework.core.DefaultParameterNameDiscoverer;
import org.springframework.core.MethodParameter;
import org.springframework.core.NamedThreadLocal;
import org.springframework.core.NativeDetector;
import org.springframework.core.ParameterNameDiscoverer;
import org.springframework.core.PriorityOrdered;
import org.springframework.core.ResolvableType;
import org.springframework.lang.Nullable;
import org.springframework.util.ClassUtils;
import org.springframework.util.ObjectUtils;
import org.springframework.util.ReflectionUtils;
import org.springframework.util.ReflectionUtils.MethodCallback;
import org.springframework.util.StringUtils;

/**
 * Abstract bean factory superclass that implements default bean creation,
 * with the full capabilities specified by the {@link RootBeanDefinition} class.
 * Implements the {@link org.springframework.beans.factory.config.AutowireCapableBeanFactory}
 * interface in addition to AbstractBeanFactory's {@link #createBean} method.
 *
 * <p>Provides bean creation (with constructor resolution), property population,
 * wiring (including autowiring), and initialization. Handles runtime bean
 * references, resolves managed collections, calls initialization methods, etc.
 * Supports autowiring constructors, properties by name, and properties by type.
 *
 * <p>The main template method to be implemented by subclasses is
 * {@link #resolveDependency(DependencyDescriptor, String, Set, TypeConverter)},
 * used for autowiring by type. In case of a factory which is capable of searching
 * its bean definitions, matching beans will typically be implemented through such
 * a search. For other factory styles, simplified matching algorithms can be implemented.
 *
 * <p>Note that this class does <i>not</i> assume or implement bean definition
 * registry capabilities. See {@link DefaultListableBeanFactory} for an implementation
 * of the {@link org.springframework.beans.factory.ListableBeanFactory} and
 * {@link BeanDefinitionRegistry} interfaces, which represent the API and SPI
 * view of such a factory, respectively.
 *
 * @author Rod Johnson
 * @author Juergen Hoeller
 * @author Rob Harrop
 * @author Mark Fisher
 * @author Costin Leau
 * @author Chris Beams
 * @author Sam Brannen
 * @author Phillip Webb
 * @since 13.02.2004
 * @see RootBeanDefinition
 * @see DefaultListableBeanFactory
 * @see BeanDefinitionRegistry
 */
public abstract class AbstractAutowireCapableBeanFactory extends AbstractBeanFactory
		implements AutowireCapableBeanFactory {

	/** Strategy for creating bean instances. */
	private InstantiationStrategy instantiationStrategy;

	/** Resolver strategy for method parameter names. */
	@Nullable
	private ParameterNameDiscoverer parameterNameDiscoverer = new DefaultParameterNameDiscoverer();

	/** Whether to automatically try to resolve circular references between beans. */
	private boolean allowCircularReferences = true;

	/**
	 * Whether to resort to injecting a raw bean instance in case of circular reference,
	 * even if the injected bean eventually got wrapped.
	 */
	private boolean allowRawInjectionDespiteWrapping = false;

	/**
	 * Dependency types to ignore on dependency check and autowire, as Set of
	 * Class objects: for example, String. Default is none.
	 */
	private final Set<Class<?>> ignoredDependencyTypes = new HashSet<>();

	/**
	 * Dependency interfaces to ignore on dependency check and autowire, as Set of
	 * Class objects. By default, only the BeanFactory interface is ignored.
	 */
	private final Set<Class<?>> ignoredDependencyInterfaces = new HashSet<>();

	/**
	 * The name of the currently created bean, for implicit dependency registration
	 * on getBean etc invocations triggered from a user-specified Supplier callback.
	 */
	private final NamedThreadLocal<String> currentlyCreatedBean = new NamedThreadLocal<>("Currently created bean");

	/** Cache of unfinished FactoryBean instances: FactoryBean name to BeanWrapper. */
	private final ConcurrentMap<String, BeanWrapper> factoryBeanInstanceCache = new ConcurrentHashMap<>();

	/** Cache of candidate factory methods per factory class. */
	private final ConcurrentMap<Class<?>, Method[]> factoryMethodCandidateCache = new ConcurrentHashMap<>();

	/** Cache of filtered PropertyDescriptors: bean Class to PropertyDescriptor array. */
	private final ConcurrentMap<Class<?>, PropertyDescriptor[]> filteredPropertyDescriptorsCache =
			new ConcurrentHashMap<>();


	/**
	 * Create a new AbstractAutowireCapableBeanFactory.
	 */
	public AbstractAutowireCapableBeanFactory() {
		super();
		ignoreDependencyInterface(BeanNameAware.class);
		ignoreDependencyInterface(BeanFactoryAware.class);
		ignoreDependencyInterface(BeanClassLoaderAware.class);
		if (NativeDetector.inNativeImage()) {
			this.instantiationStrategy = new SimpleInstantiationStrategy();
		}
		else {
			this.instantiationStrategy = new CglibSubclassingInstantiationStrategy();
		}
	}

	/**
	 * Create a new AbstractAutowireCapableBeanFactory with the given parent.
	 * @param parentBeanFactory parent bean factory, or {@code null} if none
	 */
	public AbstractAutowireCapableBeanFactory(@Nullable BeanFactory parentBeanFactory) {
		this();
		setParentBeanFactory(parentBeanFactory);
	}


	/**
	 * Set the instantiation strategy to use for creating bean instances.
	 * Default is CglibSubclassingInstantiationStrategy.
	 * @see CglibSubclassingInstantiationStrategy
	 */
	public void setInstantiationStrategy(InstantiationStrategy instantiationStrategy) {
		this.instantiationStrategy = instantiationStrategy;
	}

	/**
	 * Return the instantiation strategy to use for creating bean instances.
	 */
	protected InstantiationStrategy getInstantiationStrategy() {
		return this.instantiationStrategy;
	}

	/**
	 * Set the ParameterNameDiscoverer to use for resolving method parameter
	 * names if needed (e.g. for constructor names).
	 * <p>Default is a {@link DefaultParameterNameDiscoverer}.
	 */
	public void setParameterNameDiscoverer(@Nullable ParameterNameDiscoverer parameterNameDiscoverer) {
		this.parameterNameDiscoverer = parameterNameDiscoverer;
	}

	/**
	 * Return the ParameterNameDiscoverer to use for resolving method parameter
	 * names if needed.
	 */
	@Nullable
	protected ParameterNameDiscoverer getParameterNameDiscoverer() {
		return this.parameterNameDiscoverer;
	}

	/**
	 * Set whether to allow circular references between beans - and automatically
	 * try to resolve them.
	 * <p>Note that circular reference resolution means that one of the involved beans
	 * will receive a reference to another bean that is not fully initialized yet.
	 * This can lead to subtle and not-so-subtle side effects on initialization;
	 * it does work fine for many scenarios, though.
	 * <p>Default is "true". Turn this off to throw an exception when encountering
	 * a circular reference, disallowing them completely.
	 * <p><b>NOTE:</b> It is generally recommended to not rely on circular references
	 * between your beans. Refactor your application logic to have the two beans
	 * involved delegate to a third bean that encapsulates their common logic.
	 */
	public void setAllowCircularReferences(boolean allowCircularReferences) {
		this.allowCircularReferences = allowCircularReferences;
	}

	/**
	 * Return whether to allow circular references between beans.
	 * @since 5.3.10
	 * @see #setAllowCircularReferences
	 */
	public boolean isAllowCircularReferences() {
		return this.allowCircularReferences;
	}

	/**
	 * Set whether to allow the raw injection of a bean instance into some other
	 * bean's property, despite the injected bean eventually getting wrapped
	 * (for example, through AOP auto-proxying).
	 * <p>This will only be used as a last resort in case of a circular reference
	 * that cannot be resolved otherwise: essentially, preferring a raw instance
	 * getting injected over a failure of the entire bean wiring process.
	 * <p>Default is "false", as of Spring 2.0. Turn this on to allow for non-wrapped
	 * raw beans injected into some of your references, which was Spring 1.2's
	 * (arguably unclean) default behavior.
	 * <p><b>NOTE:</b> It is generally recommended to not rely on circular references
	 * between your beans, in particular with auto-proxying involved.
	 * @see #setAllowCircularReferences
	 */
	public void setAllowRawInjectionDespiteWrapping(boolean allowRawInjectionDespiteWrapping) {
		this.allowRawInjectionDespiteWrapping = allowRawInjectionDespiteWrapping;
	}

	/**
	 * Return whether to allow the raw injection of a bean instance.
	 * @since 5.3.10
	 * @see #setAllowRawInjectionDespiteWrapping
	 */
	public boolean isAllowRawInjectionDespiteWrapping() {
		return this.allowRawInjectionDespiteWrapping;
	}

	/**
	 * Ignore the given dependency type for autowiring:
	 * for example, String. Default is none.
	 */
	public void ignoreDependencyType(Class<?> type) {
		this.ignoredDependencyTypes.add(type);
	}

	/**
	 * Ignore the given dependency interface for autowiring.
	 * <p>This will typically be used by application contexts to register
	 * dependencies that are resolved in other ways, like BeanFactory through
	 * BeanFactoryAware or ApplicationContext through ApplicationContextAware.
	 * <p>By default, only the BeanFactoryAware interface is ignored.
	 * For further types to ignore, invoke this method for each type.
	 * @see org.springframework.beans.factory.BeanFactoryAware
	 * @see org.springframework.context.ApplicationContextAware
	 */
	public void ignoreDependencyInterface(Class<?> ifc) {
		this.ignoredDependencyInterfaces.add(ifc);
	}

	@Override
	public void copyConfigurationFrom(ConfigurableBeanFactory otherFactory) {
		super.copyConfigurationFrom(otherFactory);
		if (otherFactory instanceof AbstractAutowireCapableBeanFactory otherAutowireFactory) {
			this.instantiationStrategy = otherAutowireFactory.instantiationStrategy;
			this.allowCircularReferences = otherAutowireFactory.allowCircularReferences;
			this.ignoredDependencyTypes.addAll(otherAutowireFactory.ignoredDependencyTypes);
			this.ignoredDependencyInterfaces.addAll(otherAutowireFactory.ignoredDependencyInterfaces);
		}
	}


	//-------------------------------------------------------------------------
	// Typical methods for creating and populating external bean instances
	//-------------------------------------------------------------------------

	@Override
	@SuppressWarnings("unchecked")
	public <T> T createBean(Class<T> beanClass) throws BeansException {
		// Use prototype bean definition, to avoid registering bean as dependent bean.
		RootBeanDefinition bd = new RootBeanDefinition(beanClass);
		bd.setScope(SCOPE_PROTOTYPE);
		bd.allowCaching = ClassUtils.isCacheSafe(beanClass, getBeanClassLoader());
		return (T) createBean(beanClass.getName(), bd, null);
	}

	@Override
	public void autowireBean(Object existingBean) {
		// Use non-singleton bean definition, to avoid registering bean as dependent bean.
		RootBeanDefinition bd = new RootBeanDefinition(ClassUtils.getUserClass(existingBean));
		bd.setScope(SCOPE_PROTOTYPE);
		bd.allowCaching = ClassUtils.isCacheSafe(bd.getBeanClass(), getBeanClassLoader());
		BeanWrapper bw = new BeanWrapperImpl(existingBean);
		initBeanWrapper(bw);
		populateBean(bd.getBeanClass().getName(), bd, bw);
	}

	@Override
	public Object configureBean(Object existingBean, String beanName) throws BeansException {
		markBeanAsCreated(beanName);
		BeanDefinition mbd = getMergedBeanDefinition(beanName);
		RootBeanDefinition bd = null;
		if (mbd instanceof RootBeanDefinition rbd) {
			bd = (rbd.isPrototype() ? rbd : rbd.cloneBeanDefinition());
		}
		if (bd == null) {
			bd = new RootBeanDefinition(mbd);
		}
		if (!bd.isPrototype()) {
			bd.setScope(SCOPE_PROTOTYPE);
			bd.allowCaching = ClassUtils.isCacheSafe(ClassUtils.getUserClass(existingBean), getBeanClassLoader());
		}
		BeanWrapper bw = new BeanWrapperImpl(existingBean);
		initBeanWrapper(bw);
		populateBean(beanName, bd, bw);
		return initializeBean(beanName, existingBean, bd);
	}


	//-------------------------------------------------------------------------
	// Specialized methods for fine-grained control over the bean lifecycle
	//-------------------------------------------------------------------------

	@Override
	public Object createBean(Class<?> beanClass, int autowireMode, boolean dependencyCheck) throws BeansException {
		// Use non-singleton bean definition, to avoid registering bean as dependent bean.
		RootBeanDefinition bd = new RootBeanDefinition(beanClass, autowireMode, dependencyCheck);
		bd.setScope(SCOPE_PROTOTYPE);
		return createBean(beanClass.getName(), bd, null);
	}

	@Override
	public Object autowire(Class<?> beanClass, int autowireMode, boolean dependencyCheck) throws BeansException {
		// Use non-singleton bean definition, to avoid registering bean as dependent bean.
		RootBeanDefinition bd = new RootBeanDefinition(beanClass, autowireMode, dependencyCheck);
		bd.setScope(SCOPE_PROTOTYPE);
		if (bd.getResolvedAutowireMode() == AUTOWIRE_CONSTRUCTOR) {
			return autowireConstructor(beanClass.getName(), bd, null, null).getWrappedInstance();
		}
		else {
			Object bean = getInstantiationStrategy().instantiate(bd, null, this);
			populateBean(beanClass.getName(), bd, new BeanWrapperImpl(bean));
			return bean;
		}
	}

	@Override
	public void autowireBeanProperties(Object existingBean, int autowireMode, boolean dependencyCheck)
			throws BeansException {

		if (autowireMode == AUTOWIRE_CONSTRUCTOR) {
			throw new IllegalArgumentException("AUTOWIRE_CONSTRUCTOR not supported for existing bean instance");
		}
		// Use non-singleton bean definition, to avoid registering bean as dependent bean.
		RootBeanDefinition bd =
				new RootBeanDefinition(ClassUtils.getUserClass(existingBean), autowireMode, dependencyCheck);
		bd.setScope(SCOPE_PROTOTYPE);
		BeanWrapper bw = new BeanWrapperImpl(existingBean);
		initBeanWrapper(bw);
		populateBean(bd.getBeanClass().getName(), bd, bw);
	}

	@Override
	public void applyBeanPropertyValues(Object existingBean, String beanName) throws BeansException {
		markBeanAsCreated(beanName);
		BeanDefinition bd = getMergedBeanDefinition(beanName);
		BeanWrapper bw = new BeanWrapperImpl(existingBean);
		initBeanWrapper(bw);
		applyPropertyValues(beanName, bd, bw, bd.getPropertyValues());
	}

	@Override
	public Object initializeBean(Object existingBean, String beanName) {
		return initializeBean(beanName, existingBean, null);
	}

	@Override
	public Object applyBeanPostProcessorsBeforeInitialization(Object existingBean, String beanName)
			throws BeansException {

		Object result = existingBean;
		for (BeanPostProcessor processor : getBeanPostProcessors()) {
			Object current = processor.postProcessBeforeInitialization(result, beanName);
			if (current == null) {
				return result;
			}
			result = current;
		}
		return result;
	}

	@Override
	public Object applyBeanPostProcessorsAfterInitialization(Object existingBean, String beanName)
			throws BeansException {

		Object result = existingBean;
		for (BeanPostProcessor processor : getBeanPostProcessors()) {
			Object current = processor.postProcessAfterInitialization(result, beanName);
			if (current == null) {
				return result;
			}
			result = current;
		}
		return result;
	}

	@Override
	public void destroyBean(Object existingBean) {
		new DisposableBeanAdapter(existingBean, getBeanPostProcessorCache().destructionAware).destroy();
	}


	//-------------------------------------------------------------------------
	// Delegate methods for resolving injection points
	//-------------------------------------------------------------------------

	@Override
	public Object resolveBeanByName(String name, DependencyDescriptor descriptor) {
		InjectionPoint previousInjectionPoint = ConstructorResolver.setCurrentInjectionPoint(descriptor);
		try {
			return getBean(name, descriptor.getDependencyType());
		}
		finally {
			ConstructorResolver.setCurrentInjectionPoint(previousInjectionPoint);
		}
	}

	@Override
	@Nullable
	public Object resolveDependency(DependencyDescriptor descriptor, @Nullable String requestingBeanName) throws BeansException {
		return resolveDependency(descriptor, requestingBeanName, null, null);
	}


	//---------------------------------------------------------------------
	// Implementation of relevant AbstractBeanFactory template methods
	//---------------------------------------------------------------------

	/**
	 * Central method of this class: creates a bean instance,
	 * populates the bean instance, applies post-processors, etc.
	 * @see #doCreateBean
	 */
	@Override
	protected Object createBean(String beanName, RootBeanDefinition mbd, @Nullable Object[] args)
			throws BeanCreationException {

		if (logger.isTraceEnabled()) {
			logger.trace("Creating instance of bean '" + beanName + "'");
		}
		RootBeanDefinition mbdToUse = mbd;

		// Make sure bean class is actually resolved at this point, and
		// clone the bean definition in case of a dynamically resolved Class
		// which cannot be stored in the shared merged bean definition.
		Class<?> resolvedClass = resolveBeanClass(mbd, beanName);
		if (resolvedClass != null && !mbd.hasBeanClass() && mbd.getBeanClassName() != null) {
			mbdToUse = new RootBeanDefinition(mbd);
			mbdToUse.setBeanClass(resolvedClass);
		}

		// Prepare method overrides.
		try {
			mbdToUse.prepareMethodOverrides();
		}
		catch (BeanDefinitionValidationException ex) {
			throw new BeanDefinitionStoreException(mbdToUse.getResourceDescription(),
					beanName, "Validation of method overrides failed", ex);
		}

		try {
			// Give BeanPostProcessors a chance to return a proxy instead of the target bean instance.
			Object bean = resolveBeforeInstantiation(beanName, mbdToUse);
			if (bean != null) {
				return bean;
			}
		}
		catch (Throwable ex) {
			throw new BeanCreationException(mbdToUse.getResourceDescription(), beanName,
					"BeanPostProcessor before instantiation of bean failed", ex);
		}

		try {
			Object beanInstance = doCreateBean(beanName, mbdToUse, args);
			if (logger.isTraceEnabled()) {
				logger.trace("Finished creating instance of bean '" + beanName + "'");
			}
			return beanInstance;
		}
		catch (BeanCreationException | ImplicitlyAppearedSingletonException ex) {
			// A previously detected exception with proper bean creation context already,
			// or illegal singleton state to be communicated up to DefaultSingletonBeanRegistry.
			throw ex;
		}
		catch (Throwable ex) {
			throw new BeanCreationException(
					mbdToUse.getResourceDescription(), beanName, "Unexpected exception during bean creation", ex);
		}
	}

	/**
	 * Actually create the specified bean. Pre-creation processing has already happened
	 * at this point, e.g. checking {@code postProcessBeforeInstantiation} callbacks.
	 * <p>Differentiates between default bean instantiation, use of a
	 * factory method, and autowiring a constructor.
	 * @param beanName the name of the bean
	 * @param mbd the merged bean definition for the bean
	 * @param args explicit arguments to use for constructor or factory method invocation
	 * @return a new instance of the bean
	 * @throws BeanCreationException if the bean could not be created
	 * @see #instantiateBean
	 * @see #instantiateUsingFactoryMethod
	 * @see #autowireConstructor
	 */
	protected Object doCreateBean(String beanName, RootBeanDefinition mbd, @Nullable Object[] args)
			throws BeanCreationException {

		// Instantiate the bean.
		BeanWrapper instanceWrapper = null;
		if (mbd.isSingleton()) {
			instanceWrapper = this.factoryBeanInstanceCache.remove(beanName);
		}
		if (instanceWrapper == null) {
			instanceWrapper = createBeanInstance(beanName, mbd, args);
		}
		Object bean = instanceWrapper.getWrappedInstance();
		Class<?> beanType = instanceWrapper.getWrappedClass();
		if (beanType != NullBean.class) {
			mbd.resolvedTargetType = beanType;
		}

		// Allow post-processors to modify the merged bean definition.
		synchronized (mbd.postProcessingLock) {
			if (!mbd.postProcessed) {
				try {
					applyMergedBeanDefinitionPostProcessors(mbd, beanType, beanName);
				}
				catch (Throwable ex) {
					throw new BeanCreationException(mbd.getResourceDescription(), beanName,
							"Post-processing of merged bean definition failed", ex);
				}
				mbd.postProcessed = true;
			}
		}

		// Eagerly cache singletons to be able to resolve circular references
		// even when triggered by lifecycle interfaces like BeanFactoryAware.
		boolean earlySingletonExposure = (mbd.isSingleton() && this.allowCircularReferences &&
				isSingletonCurrentlyInCreation(beanName));
		if (earlySingletonExposure) {
			if (logger.isTraceEnabled()) {
				logger.trace("Eagerly caching bean '" + beanName +
						"' to allow for resolving potential circular references");
			}
			addSingletonFactory(beanName, () -> getEarlyBeanReference(beanName, mbd, bean));
		}

		// Initialize the bean instance.
		Object exposedObject = bean;
		try {
			populateBean(beanName, mbd, instanceWrapper);
			exposedObject = initializeBean(beanName, exposedObject, mbd);
		}
		catch (Throwable ex) {
			if (ex instanceof BeanCreationException && beanName.equals(((BeanCreationException) ex).getBeanName())) {
				throw (BeanCreationException) ex;
			}
			else {
				throw new BeanCreationException(
						mbd.getResourceDescription(), beanName, "Initialization of bean failed", ex);
			}
		}

		if (earlySingletonExposure) {
			Object earlySingletonReference = getSingleton(beanName, false);
			if (earlySingletonReference != null) {
				if (exposedObject == bean) {
					exposedObject = earlySingletonReference;
				}
				else if (!this.allowRawInjectionDespiteWrapping && hasDependentBean(beanName)) {
					String[] dependentBeans = getDependentBeans(beanName);
					Set<String> actualDependentBeans = new LinkedHashSet<>(dependentBeans.length);
					for (String dependentBean : dependentBeans) {
						if (!removeSingletonIfCreatedForTypeCheckOnly(dependentBean)) {
							actualDependentBeans.add(dependentBean);
						}
					}
					if (!actualDependentBeans.isEmpty()) {
						throw new BeanCurrentlyInCreationException(beanName,
								"Bean with name '" + beanName + "' has been injected into other beans [" +
								StringUtils.collectionToCommaDelimitedString(actualDependentBeans) +
								"] in its raw version as part of a circular reference, but has eventually been " +
								"wrapped. This means that said other beans do not use the final version of the " +
								"bean. This is often the result of over-eager type matching - consider using " +
								"'getBeanNamesForType' with the 'allowEagerInit' flag turned off, for example.");
					}
				}
			}
		}

		// Register bean as disposable.
		try {
			registerDisposableBeanIfNecessary(beanName, bean, mbd);
		}
		catch (BeanDefinitionValidationException ex) {
			throw new BeanCreationException(
					mbd.getResourceDescription(), beanName, "Invalid destruction signature", ex);
		}

		return exposedObject;
	}

	@Override
	@Nullable
	protected Class<?> predictBeanType(String beanName, RootBeanDefinition mbd, Class<?>... typesToMatch) {
		Class<?> targetType = determineTargetType(beanName, mbd, typesToMatch);
		// Apply SmartInstantiationAwareBeanPostProcessors to predict the
		// eventual type after a before-instantiation shortcut.
		if (targetType != null && !mbd.isSynthetic() && hasInstantiationAwareBeanPostProcessors()) {
			boolean matchingOnlyFactoryBean = typesToMatch.length == 1 && typesToMatch[0] == FactoryBean.class;
			for (SmartInstantiationAwareBeanPostProcessor bp : getBeanPostProcessorCache().smartInstantiationAware) {
				Class<?> predicted = bp.predictBeanType(targetType, beanName);
				if (predicted != null &&
						(!matchingOnlyFactoryBean || FactoryBean.class.isAssignableFrom(predicted))) {
					return predicted;
				}
			}
		}
		return targetType;
	}

	/**
	 * Determine the target type for the given bean definition.
	 * @param beanName the name of the bean (for error handling purposes)
	 * @param mbd the merged bean definition for the bean
	 * @param typesToMatch the types to match in case of internal type matching purposes
	 * (also signals that the returned {@code Class} will never be exposed to application code)
	 * @return the type for the bean if determinable, or {@code null} otherwise
	 */
	@Nullable
	protected Class<?> determineTargetType(String beanName, RootBeanDefinition mbd, Class<?>... typesToMatch) {
		Class<?> targetType = mbd.getTargetType();
		if (targetType == null) {
			targetType = (mbd.getFactoryMethodName() != null ?
					getTypeForFactoryMethod(beanName, mbd, typesToMatch) :
					resolveBeanClass(mbd, beanName, typesToMatch));
			if (ObjectUtils.isEmpty(typesToMatch) || getTempClassLoader() == null) {
				mbd.resolvedTargetType = targetType;
			}
		}
		return targetType;
	}

	/**
	 * Determine the target type for the given bean definition which is based on
	 * a factory method. Only called if there is no singleton instance registered
	 * for the target bean already.
	 * <p>This implementation determines the type matching {@link #createBean}'s
	 * different creation strategies. As far as possible, we'll perform static
	 * type checking to avoid creation of the target bean.
	 * @param beanName the name of the bean (for error handling purposes)
	 * @param mbd the merged bean definition for the bean
	 * @param typesToMatch the types to match in case of internal type matching purposes
	 * (also signals that the returned {@code Class} will never be exposed to application code)
	 * @return the type for the bean if determinable, or {@code null} otherwise
	 * @see #createBean
	 */
	@Nullable
	protected Class<?> getTypeForFactoryMethod(String beanName, RootBeanDefinition mbd, Class<?>... typesToMatch) {
		ResolvableType cachedReturnType = mbd.factoryMethodReturnType;
		if (cachedReturnType != null) {
			return cachedReturnType.resolve();
		}

		Class<?> commonType = null;
		Method uniqueCandidate = mbd.factoryMethodToIntrospect;

		if (uniqueCandidate == null) {
			Class<?> factoryClass;
			boolean isStatic = true;

			String factoryBeanName = mbd.getFactoryBeanName();
			if (factoryBeanName != null) {
				if (factoryBeanName.equals(beanName)) {
					throw new BeanDefinitionStoreException(mbd.getResourceDescription(), beanName,
							"factory-bean reference points back to the same bean definition");
				}
				// Check declared factory method return type on factory class.
				factoryClass = getType(factoryBeanName);
				isStatic = false;
			}
			else {
				// Check declared factory method return type on bean class.
				factoryClass = resolveBeanClass(mbd, beanName, typesToMatch);
			}

			if (factoryClass == null) {
				return null;
			}
			factoryClass = ClassUtils.getUserClass(factoryClass);

			// If all factory methods have the same return type, return that type.
			// Can't clearly figure out exact method due to type converting / autowiring!
			int minNrOfArgs =
					(mbd.hasConstructorArgumentValues() ? mbd.getConstructorArgumentValues().getArgumentCount() : 0);
			Method[] candidates = this.factoryMethodCandidateCache.computeIfAbsent(factoryClass,
					clazz -> ReflectionUtils.getUniqueDeclaredMethods(clazz, ReflectionUtils.USER_DECLARED_METHODS));

			for (Method candidate : candidates) {
				if (Modifier.isStatic(candidate.getModifiers()) == isStatic && mbd.isFactoryMethod(candidate) &&
						candidate.getParameterCount() >= minNrOfArgs) {
					// Declared type variables to inspect?
					if (candidate.getTypeParameters().length > 0) {
						try {
							// Fully resolve parameter names and argument values.
							Class<?>[] paramTypes = candidate.getParameterTypes();
							String[] paramNames = null;
							ParameterNameDiscoverer pnd = getParameterNameDiscoverer();
							if (pnd != null) {
								paramNames = pnd.getParameterNames(candidate);
							}
							ConstructorArgumentValues cav = mbd.getConstructorArgumentValues();
							Set<ConstructorArgumentValues.ValueHolder> usedValueHolders = new HashSet<>(paramTypes.length);
							Object[] args = new Object[paramTypes.length];
							for (int i = 0; i < args.length; i++) {
								ConstructorArgumentValues.ValueHolder valueHolder = cav.getArgumentValue(
										i, paramTypes[i], (paramNames != null ? paramNames[i] : null), usedValueHolders);
								if (valueHolder == null) {
									valueHolder = cav.getGenericArgumentValue(null, null, usedValueHolders);
								}
								if (valueHolder != null) {
									args[i] = valueHolder.getValue();
									usedValueHolders.add(valueHolder);
								}
							}
							Class<?> returnType = AutowireUtils.resolveReturnTypeForFactoryMethod(
									candidate, args, getBeanClassLoader());
							uniqueCandidate = (commonType == null && returnType == candidate.getReturnType() ?
									candidate : null);
							commonType = ClassUtils.determineCommonAncestor(returnType, commonType);
							if (commonType == null) {
								// Ambiguous return types found: return null to indicate "not determinable".
								return null;
							}
						}
						catch (Throwable ex) {
							if (logger.isDebugEnabled()) {
								logger.debug("Failed to resolve generic return type for factory method: " + ex);
							}
						}
					}
					else {
						uniqueCandidate = (commonType == null ? candidate : null);
						commonType = ClassUtils.determineCommonAncestor(candidate.getReturnType(), commonType);
						if (commonType == null) {
							// Ambiguous return types found: return null to indicate "not determinable".
							return null;
						}
					}
				}
			}

			mbd.factoryMethodToIntrospect = uniqueCandidate;
			if (commonType == null) {
				return null;
			}
		}

		// Common return type found: all factory methods return same type. For a non-parameterized
		// unique candidate, cache the full type declaration context of the target factory method.
		cachedReturnType = (uniqueCandidate != null ?
				ResolvableType.forMethodReturnType(uniqueCandidate) : ResolvableType.forClass(commonType));
		mbd.factoryMethodReturnType = cachedReturnType;
		return cachedReturnType.resolve();
	}

	/**
	 * This implementation attempts to query the FactoryBean's generic parameter metadata
	 * if present to determine the object type. If not present, i.e. the FactoryBean is
	 * declared as a raw type, checks the FactoryBean's {@code getObjectType} method
	 * on a plain instance of the FactoryBean, without bean properties applied yet.
	 * If this doesn't return a type yet, and {@code allowInit} is {@code true} a
	 * full creation of the FactoryBean is used as fallback (through delegation to the
	 * superclass's implementation).
	 * <p>The shortcut check for a FactoryBean is only applied in case of a singleton
	 * FactoryBean. If the FactoryBean instance itself is not kept as singleton,
	 * it will be fully created to check the type of its exposed object.
	 */
	@Override
	protected ResolvableType getTypeForFactoryBean(String beanName, RootBeanDefinition mbd, boolean allowInit) {
		// Check if the bean definition itself has defined the type with an attribute
		ResolvableType result = getTypeForFactoryBeanFromAttributes(mbd);
		if (result != ResolvableType.NONE) {
			return result;
		}

		ResolvableType beanType =
				(mbd.hasBeanClass() ? ResolvableType.forClass(mbd.getBeanClass()) : ResolvableType.NONE);

		// For instance supplied beans try the target type and bean class
		if (mbd.getInstanceSupplier() != null) {
			result = getFactoryBeanGeneric(mbd.targetType);
			if (result.resolve() != null) {
				return result;
			}
			result = getFactoryBeanGeneric(beanType);
			if (result.resolve() != null) {
				return result;
			}
		}

		// Consider factory methods
		String factoryBeanName = mbd.getFactoryBeanName();
		String factoryMethodName = mbd.getFactoryMethodName();

		// Scan the factory bean methods
		if (factoryBeanName != null) {
			if (factoryMethodName != null) {
				// Try to obtain the FactoryBean's object type from its factory method
				// declaration without instantiating the containing bean at all.
				BeanDefinition factoryBeanDefinition = getBeanDefinition(factoryBeanName);
				Class<?> factoryBeanClass;
				if (factoryBeanDefinition instanceof AbstractBeanDefinition &&
						((AbstractBeanDefinition) factoryBeanDefinition).hasBeanClass()) {
					factoryBeanClass = ((AbstractBeanDefinition) factoryBeanDefinition).getBeanClass();
				}
				else {
					RootBeanDefinition fbmbd = getMergedBeanDefinition(factoryBeanName, factoryBeanDefinition);
					factoryBeanClass = determineTargetType(factoryBeanName, fbmbd);
				}
				if (factoryBeanClass != null) {
					result = getTypeForFactoryBeanFromMethod(factoryBeanClass, factoryMethodName);
					if (result.resolve() != null) {
						return result;
					}
				}
			}
			// If not resolvable above and the referenced factory bean doesn't exist yet,
			// exit here - we don't want to force the creation of another bean just to
			// obtain a FactoryBean's object type...
			if (!isBeanEligibleForMetadataCaching(factoryBeanName)) {
				return ResolvableType.NONE;
			}
		}

		// If we're allowed, we can create the factory bean and call getObjectType() early
		if (allowInit) {
			FactoryBean<?> factoryBean = (mbd.isSingleton() ?
					getSingletonFactoryBeanForTypeCheck(beanName, mbd) :
					getNonSingletonFactoryBeanForTypeCheck(beanName, mbd));
			if (factoryBean != null) {
				// Try to obtain the FactoryBean's object type from this early stage of the instance.
				Class<?> type = getTypeForFactoryBean(factoryBean);
				if (type != null) {
					return ResolvableType.forClass(type);
				}
				// No type found for shortcut FactoryBean instance:
				// fall back to full creation of the FactoryBean instance.
				return super.getTypeForFactoryBean(beanName, mbd, true);
			}
		}

		if (factoryBeanName == null && mbd.hasBeanClass() && factoryMethodName != null) {
			// No early bean instantiation possible: determine FactoryBean's type from
			// static factory method signature or from class inheritance hierarchy...
			return getTypeForFactoryBeanFromMethod(mbd.getBeanClass(), factoryMethodName);
		}
		result = getFactoryBeanGeneric(beanType);
		if (result.resolve() != null) {
			return result;
		}
		return ResolvableType.NONE;
	}

	private ResolvableType getFactoryBeanGeneric(@Nullable ResolvableType type) {
		if (type == null) {
			return ResolvableType.NONE;
		}
		return type.as(FactoryBean.class).getGeneric();
	}

	/**
	 * Introspect the factory method signatures on the given bean class,
	 * trying to find a common {@code FactoryBean} object type declared there.
	 * @param beanClass the bean class to find the factory method on
	 * @param factoryMethodName the name of the factory method
	 * @return the common {@code FactoryBean} object type, or {@code null} if none
	 */
	private ResolvableType getTypeForFactoryBeanFromMethod(Class<?> beanClass, String factoryMethodName) {
		// CGLIB subclass methods hide generic parameters; look at the original user class.
		Class<?> factoryBeanClass = ClassUtils.getUserClass(beanClass);
		FactoryBeanMethodTypeFinder finder = new FactoryBeanMethodTypeFinder(factoryMethodName);
		ReflectionUtils.doWithMethods(factoryBeanClass, finder, ReflectionUtils.USER_DECLARED_METHODS);
		return finder.getResult();
	}

	/**
	 * Obtain a reference for early access to the specified bean,
	 * typically for the purpose of resolving a circular reference.
	 * @param beanName the name of the bean (for error handling purposes)
	 * @param mbd the merged bean definition for the bean
	 * @param bean the raw bean instance
	 * @return the object to expose as bean reference
	 */
	protected Object getEarlyBeanReference(String beanName, RootBeanDefinition mbd, Object bean) {
		Object exposedObject = bean;
		if (!mbd.isSynthetic() && hasInstantiationAwareBeanPostProcessors()) {
			for (SmartInstantiationAwareBeanPostProcessor bp : getBeanPostProcessorCache().smartInstantiationAware) {
				exposedObject = bp.getEarlyBeanReference(exposedObject, beanName);
			}
		}
		return exposedObject;
	}


	//---------------------------------------------------------------------
	// Implementation methods
	//---------------------------------------------------------------------

	/**
	 * Obtain a "shortcut" singleton FactoryBean instance to use for a
	 * {@code getObjectType()} call, without full initialization of the FactoryBean.
	 * @param beanName the name of the bean
	 * @param mbd the bean definition for the bean
	 * @return the FactoryBean instance, or {@code null} to indicate
	 * that we couldn't obtain a shortcut FactoryBean instance
	 */
	@Nullable
	private FactoryBean<?> getSingletonFactoryBeanForTypeCheck(String beanName, RootBeanDefinition mbd) {
		synchronized (getSingletonMutex()) {
			BeanWrapper bw = this.factoryBeanInstanceCache.get(beanName);
			if (bw != null) {
				return (FactoryBean<?>) bw.getWrappedInstance();
			}
			Object beanInstance = getSingleton(beanName, false);
			if (beanInstance instanceof FactoryBean) {
				return (FactoryBean<?>) beanInstance;
			}
			if (isSingletonCurrentlyInCreation(beanName) ||
					(mbd.getFactoryBeanName() != null && isSingletonCurrentlyInCreation(mbd.getFactoryBeanName()))) {
				return null;
			}

			Object instance;
			try {
				// Mark this bean as currently in creation, even if just partially.
				beforeSingletonCreation(beanName);
				// Give BeanPostProcessors a chance to return a proxy instead of the target bean instance.
				instance = resolveBeforeInstantiation(beanName, mbd);
				if (instance == null) {
					bw = createBeanInstance(beanName, mbd, null);
					instance = bw.getWrappedInstance();
				}
			}
			catch (UnsatisfiedDependencyException ex) {
				// Don't swallow, probably misconfiguration...
				throw ex;
			}
			catch (BeanCreationException ex) {
				// Don't swallow a linkage error since it contains a full stacktrace on
				// first occurrence... and just a plain NoClassDefFoundError afterwards.
				if (ex.contains(LinkageError.class)) {
					throw ex;
				}
				// Instantiation failure, maybe too early...
				if (logger.isDebugEnabled()) {
					logger.debug("Bean creation exception on singleton FactoryBean type check: " + ex);
				}
				onSuppressedException(ex);
				return null;
			}
			finally {
				// Finished partial creation of this bean.
				afterSingletonCreation(beanName);
			}

			FactoryBean<?> fb = getFactoryBean(beanName, instance);
			if (bw != null) {
				this.factoryBeanInstanceCache.put(beanName, bw);
			}
			return fb;
		}
	}

	/**
	 * Obtain a "shortcut" non-singleton FactoryBean instance to use for a
	 * {@code getObjectType()} call, without full initialization of the FactoryBean.
	 * @param beanName the name of the bean
	 * @param mbd the bean definition for the bean
	 * @return the FactoryBean instance, or {@code null} to indicate
	 * that we couldn't obtain a shortcut FactoryBean instance
	 */
	@Nullable
	private FactoryBean<?> getNonSingletonFactoryBeanForTypeCheck(String beanName, RootBeanDefinition mbd) {
		if (isPrototypeCurrentlyInCreation(beanName)) {
			return null;
		}

		Object instance;
		try {
			// Mark this bean as currently in creation, even if just partially.
			beforePrototypeCreation(beanName);
			// Give BeanPostProcessors a chance to return a proxy instead of the target bean instance.
			instance = resolveBeforeInstantiation(beanName, mbd);
			if (instance == null) {
				BeanWrapper bw = createBeanInstance(beanName, mbd, null);
				instance = bw.getWrappedInstance();
			}
		}
		catch (UnsatisfiedDependencyException ex) {
			// Don't swallow, probably misconfiguration...
			throw ex;
		}
		catch (BeanCreationException ex) {
			// Instantiation failure, maybe too early...
			if (logger.isDebugEnabled()) {
				logger.debug("Bean creation exception on non-singleton FactoryBean type check: " + ex);
			}
			onSuppressedException(ex);
			return null;
		}
		finally {
			// Finished partial creation of this bean.
			afterPrototypeCreation(beanName);
		}

		return getFactoryBean(beanName, instance);
	}

	/**
	 * Apply MergedBeanDefinitionPostProcessors to the specified bean definition,
	 * invoking their {@code postProcessMergedBeanDefinition} methods.
	 * @param mbd the merged bean definition for the bean
	 * @param beanType the actual type of the managed bean instance
	 * @param beanName the name of the bean
	 * @see MergedBeanDefinitionPostProcessor#postProcessMergedBeanDefinition
	 */
	protected void applyMergedBeanDefinitionPostProcessors(RootBeanDefinition mbd, Class<?> beanType, String beanName) {
		for (MergedBeanDefinitionPostProcessor processor : getBeanPostProcessorCache().mergedDefinition) {
			processor.postProcessMergedBeanDefinition(mbd, beanType, beanName);
		}
	}

	/**
	 * Apply before-instantiation post-processors, resolving whether there is a
	 * before-instantiation shortcut for the specified bean.
	 * @param beanName the name of the bean
	 * @param mbd the bean definition for the bean
	 * @return the shortcut-determined bean instance, or {@code null} if none
	 */
	@Nullable
	protected Object resolveBeforeInstantiation(String beanName, RootBeanDefinition mbd) {
		Object bean = null;
		if (!Boolean.FALSE.equals(mbd.beforeInstantiationResolved)) {
			// Make sure bean class is actually resolved at this point.
			if (!mbd.isSynthetic() && hasInstantiationAwareBeanPostProcessors()) {
				Class<?> targetType = determineTargetType(beanName, mbd);
				if (targetType != null) {
					bean = applyBeanPostProcessorsBeforeInstantiation(targetType, beanName);
					if (bean != null) {
						bean = applyBeanPostProcessorsAfterInitialization(bean, beanName);
					}
				}
			}
			mbd.beforeInstantiationResolved = (bean != null);
		}
		return bean;
	}

	/**
	 * Apply InstantiationAwareBeanPostProcessors to the specified bean definition
	 * (by class and name), invoking their {@code postProcessBeforeInstantiation} methods.
	 * <p>Any returned object will be used as the bean instead of actually instantiating
	 * the target bean. A {@code null} return value from the post-processor will
	 * result in the target bean being instantiated.
	 * @param beanClass the class of the bean to be instantiated
	 * @param beanName the name of the bean
	 * @return the bean object to use instead of a default instance of the target bean, or {@code null}
	 * @see InstantiationAwareBeanPostProcessor#postProcessBeforeInstantiation
	 */
	@Nullable
	protected Object applyBeanPostProcessorsBeforeInstantiation(Class<?> beanClass, String beanName) {
		for (InstantiationAwareBeanPostProcessor bp : getBeanPostProcessorCache().instantiationAware) {
			Object result = bp.postProcessBeforeInstantiation(beanClass, beanName);
			if (result != null) {
				return result;
			}
		}
		return null;
	}

	/**
	 * Create a new instance for the specified bean, using an appropriate instantiation strategy:
	 * factory method, constructor autowiring, or simple instantiation.
	 * @param beanName the name of the bean
	 * @param mbd the bean definition for the bean
	 * @param args explicit arguments to use for constructor or factory method invocation
	 * @return a BeanWrapper for the new instance
	 * @see #obtainFromSupplier
	 * @see #instantiateUsingFactoryMethod
	 * @see #autowireConstructor
	 * @see #instantiateBean
	 */
	protected BeanWrapper createBeanInstance(String beanName, RootBeanDefinition mbd, @Nullable Object[] args) {
		// Make sure bean class is actually resolved at this point.
		Class<?> beanClass = resolveBeanClass(mbd, beanName);

		if (beanClass != null && !Modifier.isPublic(beanClass.getModifiers()) && !mbd.isNonPublicAccessAllowed()) {
			throw new BeanCreationException(mbd.getResourceDescription(), beanName,
					"Bean class isn't public, and non-public access not allowed: " + beanClass.getName());
		}

		Supplier<?> instanceSupplier = mbd.getInstanceSupplier();
		if (instanceSupplier != null) {
			return obtainFromSupplier(instanceSupplier, beanName);
		}

		if (mbd.getFactoryMethodName() != null) {
			return instantiateUsingFactoryMethod(beanName, mbd, args);
		}

		// Shortcut when re-creating the same bean...
		boolean resolved = false;
		boolean autowireNecessary = false;
		if (args == null) {
			synchronized (mbd.constructorArgumentLock) {
				if (mbd.resolvedConstructorOrFactoryMethod != null) {
					resolved = true;
					autowireNecessary = mbd.constructorArgumentsResolved;
				}
			}
		}
		if (resolved) {
			if (autowireNecessary) {
				return autowireConstructor(beanName, mbd, null, null);
			}
			else {
				return instantiateBean(beanName, mbd);
			}
		}

		// Candidate constructors for autowiring?
		Constructor<?>[] ctors = determineConstructorsFromBeanPostProcessors(beanClass, beanName);
		if (ctors != null || mbd.getResolvedAutowireMode() == AUTOWIRE_CONSTRUCTOR ||
				mbd.hasConstructorArgumentValues() || !ObjectUtils.isEmpty(args)) {
			return autowireConstructor(beanName, mbd, ctors, args);
		}

		// Preferred constructors for default construction?
		ctors = mbd.getPreferredConstructors();
		if (ctors != null) {
			return autowireConstructor(beanName, mbd, ctors, null);
		}

		// No special handling: simply use no-arg constructor.
		return instantiateBean(beanName, mbd);
	}

	/**
	 * Obtain a bean instance from the given supplier.
	 * @param instanceSupplier the configured supplier
	 * @param beanName the corresponding bean name
	 * @return a BeanWrapper for the new instance
	 * @since 5.0
	 * @see #getObjectForBeanInstance
	 */
	protected BeanWrapper obtainFromSupplier(Supplier<?> instanceSupplier, String beanName) {
		Object instance;

		String outerBean = this.currentlyCreatedBean.get();
		this.currentlyCreatedBean.set(beanName);
		try {
			instance = instanceSupplier.get();
		}
		finally {
			if (outerBean != null) {
				this.currentlyCreatedBean.set(outerBean);
			}
			else {
				this.currentlyCreatedBean.remove();
			}
		}

		if (instance == null) {
			instance = new NullBean();
		}
		BeanWrapper bw = new BeanWrapperImpl(instance);
		initBeanWrapper(bw);
		return bw;
	}

	/**
	 * Overridden in order to implicitly register the currently created bean as
	 * dependent on further beans getting programmatically retrieved during a
	 * {@link Supplier} callback.
	 * @since 5.0
	 * @see #obtainFromSupplier
	 */
	@Override
	protected Object getObjectForBeanInstance(
			Object beanInstance, String name, String beanName, @Nullable RootBeanDefinition mbd) {

		String currentlyCreatedBean = this.currentlyCreatedBean.get();
		if (currentlyCreatedBean != null) {
			registerDependentBean(beanName, currentlyCreatedBean);
		}

		return super.getObjectForBeanInstance(beanInstance, name, beanName, mbd);
	}

	/**
	 * Determine candidate constructors to use for the given bean, checking all registered
	 * {@link SmartInstantiationAwareBeanPostProcessor SmartInstantiationAwareBeanPostProcessors}.
	 * @param beanClass the raw class of the bean
	 * @param beanName the name of the bean
	 * @return the candidate constructors, or {@code null} if none specified
	 * @throws org.springframework.beans.BeansException in case of errors
	 * @see org.springframework.beans.factory.config.SmartInstantiationAwareBeanPostProcessor#determineCandidateConstructors
	 */
	@Nullable
	protected Constructor<?>[] determineConstructorsFromBeanPostProcessors(@Nullable Class<?> beanClass, String beanName)
			throws BeansException {

		if (beanClass != null && hasInstantiationAwareBeanPostProcessors()) {
			for (SmartInstantiationAwareBeanPostProcessor bp : getBeanPostProcessorCache().smartInstantiationAware) {
				Constructor<?>[] ctors = bp.determineCandidateConstructors(beanClass, beanName);
				if (ctors != null) {
					return ctors;
				}
			}
		}
		return null;
	}

	/**
	 * Instantiate the given bean using its default constructor.
	 * @param beanName the name of the bean
	 * @param mbd the bean definition for the bean
	 * @return a BeanWrapper for the new instance
	 */
	protected BeanWrapper instantiateBean(String beanName, RootBeanDefinition mbd) {
		try {
			Object beanInstance = getInstantiationStrategy().instantiate(mbd, beanName, this);
			BeanWrapper bw = new BeanWrapperImpl(beanInstance);
			initBeanWrapper(bw);
			return bw;
		}
		catch (Throwable ex) {
			throw new BeanCreationException(
					mbd.getResourceDescription(), beanName, "Instantiation of bean failed", ex);
		}
	}

	/**
	 * Instantiate the bean using a named factory method. The method may be static, if the
	 * mbd parameter specifies a class, rather than a factoryBean, or an instance variable
	 * on a factory object itself configured using Dependency Injection.
	 * @param beanName the name of the bean
	 * @param mbd the bean definition for the bean
	 * @param explicitArgs argument values passed in programmatically via the getBean method,
	 * or {@code null} if none (implying the use of constructor argument values from bean definition)
	 * @return a BeanWrapper for the new instance
	 * @see #getBean(String, Object[])
	 */
	protected BeanWrapper instantiateUsingFactoryMethod(
			String beanName, RootBeanDefinition mbd, @Nullable Object[] explicitArgs) {

		return new ConstructorResolver(this).instantiateUsingFactoryMethod(beanName, mbd, explicitArgs);
	}

	/**
	 * "autowire constructor" (with constructor arguments by type) behavior.
	 * Also applied if explicit constructor argument values are specified,
	 * matching all remaining arguments with beans from the bean factory.
	 * <p>This corresponds to constructor injection: In this mode, a Spring
	 * bean factory is able to host components that expect constructor-based
	 * dependency resolution.
	 * @param beanName the name of the bean
	 * @param mbd the bean definition for the bean
	 * @param ctors the chosen candidate constructors
	 * @param explicitArgs argument values passed in programmatically via the getBean method,
	 * or {@code null} if none (implying the use of constructor argument values from bean definition)
	 * @return a BeanWrapper for the new instance
	 */
	protected BeanWrapper autowireConstructor(
			String beanName, RootBeanDefinition mbd, @Nullable Constructor<?>[] ctors, @Nullable Object[] explicitArgs) {

		return new ConstructorResolver(this).autowireConstructor(beanName, mbd, ctors, explicitArgs);
	}

	/**
	 * Populate the bean instance in the given BeanWrapper with the property values
	 * from the bean definition.
	 * @param beanName the name of the bean
	 * @param mbd the bean definition for the bean
	 * @param bw the BeanWrapper with bean instance
	 */
	@SuppressWarnings("deprecation")  // for postProcessPropertyValues
	protected void populateBean(String beanName, RootBeanDefinition mbd, @Nullable BeanWrapper bw) {
		if (bw == null) {
			if (mbd.hasPropertyValues()) {
				throw new BeanCreationException(
						mbd.getResourceDescription(), beanName, "Cannot apply property values to null instance");
			}
			else {
				// Skip property population phase for null instance.
				return;
			}
		}

		// Give any InstantiationAwareBeanPostProcessors the opportunity to modify the
		// state of the bean before properties are set. This can be used, for example,
		// to support styles of field injection.
		if (!mbd.isSynthetic() && hasInstantiationAwareBeanPostProcessors()) {
			for (InstantiationAwareBeanPostProcessor bp : getBeanPostProcessorCache().instantiationAware) {
				if (!bp.postProcessAfterInstantiation(bw.getWrappedInstance(), beanName)) {
					return;
				}
			}
		}

		PropertyValues pvs = (mbd.hasPropertyValues() ? mbd.getPropertyValues() : null);

		int resolvedAutowireMode = mbd.getResolvedAutowireMode();
		if (resolvedAutowireMode == AUTOWIRE_BY_NAME || resolvedAutowireMode == AUTOWIRE_BY_TYPE) {
			MutablePropertyValues newPvs = new MutablePropertyValues(pvs);
			// Add property values based on autowire by name if applicable.
			if (resolvedAutowireMode == AUTOWIRE_BY_NAME) {
				autowireByName(beanName, mbd, bw, newPvs);
			}
			// Add property values based on autowire by type if applicable.
			if (resolvedAutowireMode == AUTOWIRE_BY_TYPE) {
				autowireByType(beanName, mbd, bw, newPvs);
			}
			pvs = newPvs;
		}

		boolean hasInstAwareBpps = hasInstantiationAwareBeanPostProcessors();
		boolean needsDepCheck = (mbd.getDependencyCheck() != AbstractBeanDefinition.DEPENDENCY_CHECK_NONE);

		if (hasInstAwareBpps) {
			if (pvs == null) {
				pvs = mbd.getPropertyValues();
			}
			for (InstantiationAwareBeanPostProcessor bp : getBeanPostProcessorCache().instantiationAware) {
				PropertyValues pvsToUse = bp.postProcessProperties(pvs, bw.getWrappedInstance(), beanName);
				if (pvsToUse == null) {
					return;
				}
				pvs = pvsToUse;
			}
		}
		if (needsDepCheck) {
			PropertyDescriptor[] filteredPds = filterPropertyDescriptorsForDependencyCheck(bw, mbd.allowCaching);
			checkDependencies(beanName, mbd, filteredPds, pvs);
		}

		if (pvs != null) {
			applyPropertyValues(beanName, mbd, bw, pvs);
		}
	}

	/**
	 * Fill in any missing property values with references to
	 * other beans in this factory if autowire is set to "byName".
	 * @param beanName the name of the bean we're wiring up.
	 * Useful for debugging messages; not used functionally.
	 * @param mbd bean definition to update through autowiring
	 * @param bw the BeanWrapper from which we can obtain information about the bean
	 * @param pvs the PropertyValues to register wired objects with
	 */
	protected void autowireByName(
			String beanName, AbstractBeanDefinition mbd, BeanWrapper bw, MutablePropertyValues pvs) {

		String[] propertyNames = unsatisfiedNonSimpleProperties(mbd, bw);
		for (String propertyName : propertyNames) {
			if (containsBean(propertyName)) {
				Object bean = getBean(propertyName);
				pvs.add(propertyName, bean);
				registerDependentBean(propertyName, beanName);
				if (logger.isTraceEnabled()) {
					logger.trace("Added autowiring by name from bean name '" + beanName +
							"' via property '" + propertyName + "' to bean named '" + propertyName + "'");
				}
			}
			else {
				if (logger.isTraceEnabled()) {
					logger.trace("Not autowiring property '" + propertyName + "' of bean '" + beanName +
							"' by name: no matching bean found");
				}
			}
		}
	}

	/**
	 * Abstract method defining "autowire by type" (bean properties by type) behavior.
	 * <p>This is like PicoContainer default, in which there must be exactly one bean
	 * of the property type in the bean factory. This makes bean factories simple to
	 * configure for small namespaces, but doesn't work as well as standard Spring
	 * behavior for bigger applications.
	 * @param beanName the name of the bean to autowire by type
	 * @param mbd the merged bean definition to update through autowiring
	 * @param bw the BeanWrapper from which we can obtain information about the bean
	 * @param pvs the PropertyValues to register wired objects with
	 */
	protected void autowireByType(
			String beanName, AbstractBeanDefinition mbd, BeanWrapper bw, MutablePropertyValues pvs) {

		TypeConverter converter = getCustomTypeConverter();
		if (converter == null) {
			converter = bw;
		}

		Set<String> autowiredBeanNames = new LinkedHashSet<>(4);
		String[] propertyNames = unsatisfiedNonSimpleProperties(mbd, bw);
		for (String propertyName : propertyNames) {
			try {
				PropertyDescriptor pd = bw.getPropertyDescriptor(propertyName);
				// Don't try autowiring by type for type Object: never makes sense,
				// even if it technically is a unsatisfied, non-simple property.
				if (Object.class != pd.getPropertyType()) {
					MethodParameter methodParam = BeanUtils.getWriteMethodParameter(pd);
					// Do not allow eager init for type matching in case of a prioritized post-processor.
					boolean eager = !(bw.getWrappedInstance() instanceof PriorityOrdered);
					DependencyDescriptor desc = new AutowireByTypeDependencyDescriptor(methodParam, eager);
					Object autowiredArgument = resolveDependency(desc, beanName, autowiredBeanNames, converter);
					if (autowiredArgument != null) {
						pvs.add(propertyName, autowiredArgument);
					}
					for (String autowiredBeanName : autowiredBeanNames) {
						registerDependentBean(autowiredBeanName, beanName);
						if (logger.isTraceEnabled()) {
							logger.trace("Autowiring by type from bean name '" + beanName + "' via property '" +
									propertyName + "' to bean named '" + autowiredBeanName + "'");
						}
					}
					autowiredBeanNames.clear();
				}
			}
			catch (BeansException ex) {
				throw new UnsatisfiedDependencyException(mbd.getResourceDescription(), beanName, propertyName, ex);
			}
		}
	}


	/**
	 * Return an array of non-simple bean properties that are unsatisfied.
	 * These are probably unsatisfied references to other beans in the
	 * factory. Does not include simple properties like primitives or Strings.
	 * @param mbd the merged bean definition the bean was created with
	 * @param bw the BeanWrapper the bean was created with
	 * @return an array of bean property names
	 * @see org.springframework.beans.BeanUtils#isSimpleProperty
	 */
	protected String[] unsatisfiedNonSimpleProperties(AbstractBeanDefinition mbd, BeanWrapper bw) {
		Set<String> result = new TreeSet<>();
		PropertyValues pvs = mbd.getPropertyValues();
		PropertyDescriptor[] pds = bw.getPropertyDescriptors();
		for (PropertyDescriptor pd : pds) {
			if (pd.getWriteMethod() != null && !isExcludedFromDependencyCheck(pd) && !pvs.contains(pd.getName()) &&
					!BeanUtils.isSimpleProperty(pd.getPropertyType())) {
				result.add(pd.getName());
			}
		}
		return StringUtils.toStringArray(result);
	}

	/**
	 * Extract a filtered set of PropertyDescriptors from the given BeanWrapper,
	 * excluding ignored dependency types or properties defined on ignored dependency interfaces.
	 * @param bw the BeanWrapper the bean was created with
	 * @param cache whether to cache filtered PropertyDescriptors for the given bean Class
	 * @return the filtered PropertyDescriptors
	 * @see #isExcludedFromDependencyCheck
	 * @see #filterPropertyDescriptorsForDependencyCheck(org.springframework.beans.BeanWrapper)
	 */
	protected PropertyDescriptor[] filterPropertyDescriptorsForDependencyCheck(BeanWrapper bw, boolean cache) {
		PropertyDescriptor[] filtered = this.filteredPropertyDescriptorsCache.get(bw.getWrappedClass());
		if (filtered == null) {
			filtered = filterPropertyDescriptorsForDependencyCheck(bw);
			if (cache) {
				PropertyDescriptor[] existing =
						this.filteredPropertyDescriptorsCache.putIfAbsent(bw.getWrappedClass(), filtered);
				if (existing != null) {
					filtered = existing;
				}
			}
		}
		return filtered;
	}

	/**
	 * Extract a filtered set of PropertyDescriptors from the given BeanWrapper,
	 * excluding ignored dependency types or properties defined on ignored dependency interfaces.
	 * @param bw the BeanWrapper the bean was created with
	 * @return the filtered PropertyDescriptors
	 * @see #isExcludedFromDependencyCheck
	 */
	protected PropertyDescriptor[] filterPropertyDescriptorsForDependencyCheck(BeanWrapper bw) {
		List<PropertyDescriptor> pds = new ArrayList<>(Arrays.asList(bw.getPropertyDescriptors()));
		pds.removeIf(this::isExcludedFromDependencyCheck);
		return pds.toArray(new PropertyDescriptor[0]);
	}

	/**
	 * Determine whether the given bean property is excluded from dependency checks.
	 * <p>This implementation excludes properties defined by CGLIB and
	 * properties whose type matches an ignored dependency type or which
	 * are defined by an ignored dependency interface.
	 * @param pd the PropertyDescriptor of the bean property
	 * @return whether the bean property is excluded
	 * @see #ignoreDependencyType(Class)
	 * @see #ignoreDependencyInterface(Class)
	 */
	protected boolean isExcludedFromDependencyCheck(PropertyDescriptor pd) {
		return (AutowireUtils.isExcludedFromDependencyCheck(pd) ||
				this.ignoredDependencyTypes.contains(pd.getPropertyType()) ||
				AutowireUtils.isSetterDefinedInInterface(pd, this.ignoredDependencyInterfaces));
	}

	/**
	 * Perform a dependency check that all properties exposed have been set,
	 * if desired. Dependency checks can be objects (collaborating beans),
	 * simple (primitives and String), or all (both).
	 * @param beanName the name of the bean
	 * @param mbd the merged bean definition the bean was created with
	 * @param pds the relevant property descriptors for the target bean
	 * @param pvs the property values to be applied to the bean
	 * @see #isExcludedFromDependencyCheck(java.beans.PropertyDescriptor)
	 */
	protected void checkDependencies(
			String beanName, AbstractBeanDefinition mbd, PropertyDescriptor[] pds, @Nullable PropertyValues pvs)
			throws UnsatisfiedDependencyException {

		int dependencyCheck = mbd.getDependencyCheck();
		for (PropertyDescriptor pd : pds) {
			if (pd.getWriteMethod() != null && (pvs == null || !pvs.contains(pd.getName()))) {
				boolean isSimple = BeanUtils.isSimpleProperty(pd.getPropertyType());
				boolean unsatisfied = (dependencyCheck == AbstractBeanDefinition.DEPENDENCY_CHECK_ALL) ||
						(isSimple && dependencyCheck == AbstractBeanDefinition.DEPENDENCY_CHECK_SIMPLE) ||
						(!isSimple && dependencyCheck == AbstractBeanDefinition.DEPENDENCY_CHECK_OBJECTS);
				if (unsatisfied) {
					throw new UnsatisfiedDependencyException(mbd.getResourceDescription(), beanName, pd.getName(),
							"Set this property value or disable dependency checking for this bean.");
				}
			}
		}
	}

	/**
	 * Apply the given property values, resolving any runtime references
	 * to other beans in this bean factory. Must use deep copy, so we
	 * don't permanently modify this property.
	 * @param beanName the bean name passed for better exception information
	 * @param mbd the merged bean definition
	 * @param bw the BeanWrapper wrapping the target object
	 * @param pvs the new property values
	 */
	protected void applyPropertyValues(String beanName, BeanDefinition mbd, BeanWrapper bw, PropertyValues pvs) {
		if (pvs.isEmpty()) {
			return;
		}

		MutablePropertyValues mpvs = null;
		List<PropertyValue> original;

		if (pvs instanceof MutablePropertyValues) {
			mpvs = (MutablePropertyValues) pvs;
			if (mpvs.isConverted()) {
				// Shortcut: use the pre-converted values as-is.
				try {
					bw.setPropertyValues(mpvs);
					return;
				}
				catch (BeansException ex) {
					throw new BeanCreationException(
							mbd.getResourceDescription(), beanName, "Error setting property values", ex);
				}
			}
			original = mpvs.getPropertyValueList();
		}
		else {
			original = Arrays.asList(pvs.getPropertyValues());
		}

		TypeConverter converter = getCustomTypeConverter();
		if (converter == null) {
			converter = bw;
		}
		BeanDefinitionValueResolver valueResolver = new BeanDefinitionValueResolver(this, beanName, mbd, converter);

		// Create a deep copy, resolving any references for values.
		List<PropertyValue> deepCopy = new ArrayList<>(original.size());
		boolean resolveNecessary = false;
		for (PropertyValue pv : original) {
			if (pv.isConverted()) {
				deepCopy.add(pv);
			}
			else {
				String propertyName = pv.getName();
				Object originalValue = pv.getValue();
				if (originalValue == AutowiredPropertyMarker.INSTANCE) {
					Method writeMethod = bw.getPropertyDescriptor(propertyName).getWriteMethod();
					if (writeMethod == null) {
						throw new IllegalArgumentException("Autowire marker for property without write method: " + pv);
					}
					originalValue = new DependencyDescriptor(new MethodParameter(writeMethod, 0), true);
				}
				Object resolvedValue = valueResolver.resolveValueIfNecessary(pv, originalValue);
				Object convertedValue = resolvedValue;
				boolean convertible = bw.isWritableProperty(propertyName) &&
						!PropertyAccessorUtils.isNestedOrIndexedProperty(propertyName);
				if (convertible) {
					convertedValue = convertForProperty(resolvedValue, propertyName, bw, converter);
				}
				// Possibly store converted value in merged bean definition,
				// in order to avoid re-conversion for every created bean instance.
				if (resolvedValue == originalValue) {
					if (convertible) {
						pv.setConvertedValue(convertedValue);
					}
					deepCopy.add(pv);
				}
				else if (convertible && originalValue instanceof TypedStringValue &&
						!((TypedStringValue) originalValue).isDynamic() &&
						!(convertedValue instanceof Collection || ObjectUtils.isArray(convertedValue))) {
					pv.setConvertedValue(convertedValue);
					deepCopy.add(pv);
				}
				else {
					resolveNecessary = true;
					deepCopy.add(new PropertyValue(pv, convertedValue));
				}
			}
		}
		if (mpvs != null && !resolveNecessary) {
			mpvs.setConverted();
		}

		// Set our (possibly massaged) deep copy.
		try {
			bw.setPropertyValues(new MutablePropertyValues(deepCopy));
		}
		catch (BeansException ex) {
			throw new BeanCreationException(
					mbd.getResourceDescription(), beanName, "Error setting property values", ex);
		}
	}

	/**
	 * Convert the given value for the specified target property.
	 */
	@Nullable
	private Object convertForProperty(
			@Nullable Object value, String propertyName, BeanWrapper bw, TypeConverter converter) {

		if (converter instanceof BeanWrapperImpl) {
			return ((BeanWrapperImpl) converter).convertForProperty(value, propertyName);
		}
		else {
			PropertyDescriptor pd = bw.getPropertyDescriptor(propertyName);
			MethodParameter methodParam = BeanUtils.getWriteMethodParameter(pd);
			return converter.convertIfNecessary(value, pd.getPropertyType(), methodParam);
		}
	}


	/**
	 * Initialize the given bean instance, applying factory callbacks
	 * as well as init methods and bean post processors.
	 * <p>Called from {@link #createBean} for traditionally defined beans,
	 * and from {@link #initializeBean} for existing bean instances.
	 * @param beanName the bean name in the factory (for debugging purposes)
	 * @param bean the new bean instance we may need to initialize
	 * @param mbd the bean definition that the bean was created with
	 * (can also be {@code null}, if given an existing bean instance)
	 * @return the initialized bean instance (potentially wrapped)
	 * @see BeanNameAware
	 * @see BeanClassLoaderAware
	 * @see BeanFactoryAware
	 * @see #applyBeanPostProcessorsBeforeInitialization
	 * @see #invokeInitMethods
	 * @see #applyBeanPostProcessorsAfterInitialization
	 */
	protected Object initializeBean(String beanName, Object bean, @Nullable RootBeanDefinition mbd) {
		invokeAwareMethods(beanName, bean);

		Object wrappedBean = bean;
		if (mbd == null || !mbd.isSynthetic()) {
			wrappedBean = applyBeanPostProcessorsBeforeInitialization(wrappedBean, beanName);
		}

		try {
			invokeInitMethods(beanName, wrappedBean, mbd);
		}
		catch (Throwable ex) {
			throw new BeanCreationException(
					(mbd != null ? mbd.getResourceDescription() : null),
					beanName, "Invocation of init method failed", ex);
		}
		if (mbd == null || !mbd.isSynthetic()) {
			wrappedBean = applyBeanPostProcessorsAfterInitialization(wrappedBean, beanName);
		}

		return wrappedBean;
	}

	private void invokeAwareMethods(String beanName, Object bean) {
		if (bean instanceof Aware) {
			if (bean instanceof BeanNameAware) {
				((BeanNameAware) bean).setBeanName(beanName);
			}
			if (bean instanceof BeanClassLoaderAware) {
				ClassLoader bcl = getBeanClassLoader();
				if (bcl != null) {
					((BeanClassLoaderAware) bean).setBeanClassLoader(bcl);
				}
			}
			if (bean instanceof BeanFactoryAware) {
				((BeanFactoryAware) bean).setBeanFactory(AbstractAutowireCapableBeanFactory.this);
			}
		}
	}

	/**
	 * Give a bean a chance to react now all its properties are set,
	 * and a chance to know about its owning bean factory (this object).
	 * This means checking whether the bean implements InitializingBean or defines
	 * a custom init method, and invoking the necessary callback(s) if it does.
	 * @param beanName the bean name in the factory (for debugging purposes)
	 * @param bean the new bean instance we may need to initialize
	 * @param mbd the merged bean definition that the bean was created with
	 * (can also be {@code null}, if given an existing bean instance)
	 * @throws Throwable if thrown by init methods or by the invocation process
	 * @see #invokeCustomInitMethod
	 */
	protected void invokeInitMethods(String beanName, Object bean, @Nullable RootBeanDefinition mbd)
			throws Throwable {

		boolean isInitializingBean = (bean instanceof InitializingBean);
		if (isInitializingBean && (mbd == null || !mbd.hasAnyExternallyManagedInitMethod("afterPropertiesSet"))) {
			if (logger.isTraceEnabled()) {
				logger.trace("Invoking afterPropertiesSet() on bean with name '" + beanName + "'");
			}
			((InitializingBean) bean).afterPropertiesSet();
		}

		if (mbd != null && bean.getClass() != NullBean.class) {
<<<<<<< HEAD
			String[] initMethodNames = mbd.getInitMethodNames();
			if (initMethodNames != null) {
				for (String initMethodName : initMethodNames) {
					if (StringUtils.hasLength(initMethodName) &&
							!(isInitializingBean && "afterPropertiesSet".equals(initMethodName)) &&
							!mbd.isExternallyManagedInitMethod(initMethodName)) {
						invokeCustomInitMethod(beanName, bean, mbd, initMethodName);
					}
				}
=======
			String initMethodName = mbd.getInitMethodName();
			if (StringUtils.hasLength(initMethodName) &&
					!(isInitializingBean && "afterPropertiesSet".equals(initMethodName)) &&
					!mbd.hasAnyExternallyManagedInitMethod(initMethodName)) {
				invokeCustomInitMethod(beanName, bean, mbd);
>>>>>>> d67034f9
			}
		}
	}

	/**
	 * Invoke the specified custom init method on the given bean.
	 * Called by invokeInitMethods.
	 * <p>Can be overridden in subclasses for custom resolution of init
	 * methods with arguments.
	 * @see #invokeInitMethods
	 */
	protected void invokeCustomInitMethod(String beanName, Object bean, RootBeanDefinition mbd, String initMethodName)
			throws Throwable {

		Method initMethod = (mbd.isNonPublicAccessAllowed() ?
				BeanUtils.findMethod(bean.getClass(), initMethodName) :
				ClassUtils.getMethodIfAvailable(bean.getClass(), initMethodName));

		if (initMethod == null) {
			if (mbd.isEnforceInitMethod()) {
				throw new BeanDefinitionValidationException("Could not find an init method named '" +
						initMethodName + "' on bean with name '" + beanName + "'");
			}
			else {
				if (logger.isTraceEnabled()) {
					logger.trace("No default init method named '" + initMethodName +
							"' found on bean with name '" + beanName + "'");
				}
				// Ignore non-existent default lifecycle methods.
				return;
			}
		}

		if (logger.isTraceEnabled()) {
			logger.trace("Invoking init method  '" + initMethodName + "' on bean with name '" + beanName + "'");
		}
		Method methodToInvoke = ClassUtils.getInterfaceMethodIfPossible(initMethod, bean.getClass());

		try {
			ReflectionUtils.makeAccessible(methodToInvoke);
			methodToInvoke.invoke(bean);
		}
		catch (InvocationTargetException ex) {
			throw ex.getTargetException();
		}
	}


	/**
	 * Applies the {@code postProcessAfterInitialization} callback of all
	 * registered BeanPostProcessors, giving them a chance to post-process the
	 * object obtained from FactoryBeans (for example, to auto-proxy them).
	 * @see #applyBeanPostProcessorsAfterInitialization
	 */
	@Override
	protected Object postProcessObjectFromFactoryBean(Object object, String beanName) {
		return applyBeanPostProcessorsAfterInitialization(object, beanName);
	}

	/**
	 * Overridden to clear FactoryBean instance cache as well.
	 */
	@Override
	protected void removeSingleton(String beanName) {
		synchronized (getSingletonMutex()) {
			super.removeSingleton(beanName);
			this.factoryBeanInstanceCache.remove(beanName);
		}
	}

	/**
	 * Overridden to clear FactoryBean instance cache as well.
	 */
	@Override
	protected void clearSingletonCache() {
		synchronized (getSingletonMutex()) {
			super.clearSingletonCache();
			this.factoryBeanInstanceCache.clear();
		}
	}

	/**
	 * Expose the logger to collaborating delegates.
	 * @since 5.0.7
	 */
	Log getLogger() {
		return logger;
	}


	/**
	 * Special DependencyDescriptor variant for Spring's good old autowire="byType" mode.
	 * Always optional; never considering the parameter name for choosing a primary candidate.
	 */
	@SuppressWarnings("serial")
	private static class AutowireByTypeDependencyDescriptor extends DependencyDescriptor {

		public AutowireByTypeDependencyDescriptor(MethodParameter methodParameter, boolean eager) {
			super(methodParameter, false, eager);
		}

		@Override
		public String getDependencyName() {
			return null;
		}
	}


	/**
	 * {@link MethodCallback} used to find {@link FactoryBean} type information.
	 */
	private static class FactoryBeanMethodTypeFinder implements MethodCallback {

		private final String factoryMethodName;

		private ResolvableType result = ResolvableType.NONE;

		FactoryBeanMethodTypeFinder(String factoryMethodName) {
			this.factoryMethodName = factoryMethodName;
		}

		@Override
		public void doWith(Method method) throws IllegalArgumentException, IllegalAccessException {
			if (isFactoryBeanMethod(method)) {
				ResolvableType returnType = ResolvableType.forMethodReturnType(method);
				ResolvableType candidate = returnType.as(FactoryBean.class).getGeneric();
				if (this.result == ResolvableType.NONE) {
					this.result = candidate;
				}
				else {
					Class<?> resolvedResult = this.result.resolve();
					Class<?> commonAncestor = ClassUtils.determineCommonAncestor(candidate.resolve(), resolvedResult);
					if (!ObjectUtils.nullSafeEquals(resolvedResult, commonAncestor)) {
						this.result = ResolvableType.forClass(commonAncestor);
					}
				}
			}
		}

		private boolean isFactoryBeanMethod(Method method) {
			return (method.getName().equals(this.factoryMethodName) &&
					FactoryBean.class.isAssignableFrom(method.getReturnType()));
		}

		ResolvableType getResult() {
			Class<?> resolved = this.result.resolve();
			boolean foundResult = resolved != null && resolved != Object.class;
			return (foundResult ? this.result : ResolvableType.NONE);
		}
	}

}<|MERGE_RESOLUTION|>--- conflicted
+++ resolved
@@ -1788,23 +1788,15 @@
 		}
 
 		if (mbd != null && bean.getClass() != NullBean.class) {
-<<<<<<< HEAD
 			String[] initMethodNames = mbd.getInitMethodNames();
 			if (initMethodNames != null) {
 				for (String initMethodName : initMethodNames) {
 					if (StringUtils.hasLength(initMethodName) &&
 							!(isInitializingBean && "afterPropertiesSet".equals(initMethodName)) &&
-							!mbd.isExternallyManagedInitMethod(initMethodName)) {
+							!mbd.hasAnyExternallyManagedInitMethod(initMethodName)) {
 						invokeCustomInitMethod(beanName, bean, mbd, initMethodName);
 					}
 				}
-=======
-			String initMethodName = mbd.getInitMethodName();
-			if (StringUtils.hasLength(initMethodName) &&
-					!(isInitializingBean && "afterPropertiesSet".equals(initMethodName)) &&
-					!mbd.hasAnyExternallyManagedInitMethod(initMethodName)) {
-				invokeCustomInitMethod(beanName, bean, mbd);
->>>>>>> d67034f9
 			}
 		}
 	}
