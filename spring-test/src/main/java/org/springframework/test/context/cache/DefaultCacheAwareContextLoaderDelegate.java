/*
 * Copyright 2002-2023 the original author or authors.
 *
 * Licensed under the Apache License, Version 2.0 (the "License");
 * you may not use this file except in compliance with the License.
 * You may obtain a copy of the License at
 *
 *      https://www.apache.org/licenses/LICENSE-2.0
 *
 * Unless required by applicable law or agreed to in writing, software
 * distributed under the License is distributed on an "AS IS" BASIS,
 * WITHOUT WARRANTIES OR CONDITIONS OF ANY KIND, either express or implied.
 * See the License for the specific language governing permissions and
 * limitations under the License.
 */

package org.springframework.test.context.cache;

import java.util.List;

import org.apache.commons.logging.Log;
import org.apache.commons.logging.LogFactory;

import org.springframework.aot.AotDetector;
import org.springframework.context.ApplicationContext;
import org.springframework.context.ApplicationContextInitializer;
import org.springframework.context.ConfigurableApplicationContext;
import org.springframework.context.support.GenericApplicationContext;
import org.springframework.lang.Nullable;
import org.springframework.test.annotation.DirtiesContext.HierarchyMode;
import org.springframework.test.context.ApplicationContextFailureProcessor;
import org.springframework.test.context.CacheAwareContextLoaderDelegate;
import org.springframework.test.context.ContextLoadException;
import org.springframework.test.context.ContextLoader;
import org.springframework.test.context.MergedContextConfiguration;
import org.springframework.test.context.SmartContextLoader;
import org.springframework.test.context.aot.AotContextLoader;
import org.springframework.test.context.aot.AotTestContextInitializers;
import org.springframework.test.context.aot.TestContextAotException;
import org.springframework.test.context.util.TestContextSpringFactoriesUtils;
import org.springframework.util.Assert;

/**
 * Default implementation of the {@link CacheAwareContextLoaderDelegate} strategy.
 *
 * <p>To use a static {@link DefaultContextCache}, invoke the
 * {@link #DefaultCacheAwareContextLoaderDelegate()} constructor; otherwise,
 * invoke the {@link #DefaultCacheAwareContextLoaderDelegate(ContextCache)}
 * and provide a custom {@link ContextCache} implementation.
 *
 * <p>As of Spring Framework 6.0, this class loads {@link ApplicationContextFailureProcessor}
 * implementations via the {@link org.springframework.core.io.support.SpringFactoriesLoader
 * SpringFactoriesLoader} mechanism and delegates to them in
 * {@link #loadContext(MergedContextConfiguration)} to process context load failures.
 *
 * <p>As of Spring Framework 6.1, this class supports the <em>failure threshold</em>
 * feature described in {@link CacheAwareContextLoaderDelegate#loadContext},
 * delegating to {@link ContextCacheUtils#retrieveContextFailureThreshold()} to
 * obtain the threshold value to use.
 *
 * @author Sam Brannen
 * @since 4.1
 */
public class DefaultCacheAwareContextLoaderDelegate implements CacheAwareContextLoaderDelegate {

	private static final Log logger = LogFactory.getLog(DefaultCacheAwareContextLoaderDelegate.class);

	/**
	 * Default static cache of Spring application contexts.
	 */
	static final ContextCache defaultContextCache = new DefaultContextCache();


	private final List<ApplicationContextFailureProcessor> contextFailureProcessors = TestContextSpringFactoriesUtils
			.loadFactoryImplementations(ApplicationContextFailureProcessor.class);

	private final AotTestContextInitializers aotTestContextInitializers = new AotTestContextInitializers();

	private final ContextCache contextCache;

	/**
	 * The configured failure threshold for errors encountered while attempting to
	 * load an {@link ApplicationContext}.
	 * @since 6.1
	 */
	private final int failureThreshold;


	/**
	 * Construct a new {@code DefaultCacheAwareContextLoaderDelegate} using a
	 * static {@link DefaultContextCache}.
	 * <p>The default cache is static so that each context can be cached and
	 * reused for all subsequent tests that declare the same unique context
	 * configuration within the same JVM process.
	 * @see #DefaultCacheAwareContextLoaderDelegate(ContextCache)
	 */
	public DefaultCacheAwareContextLoaderDelegate() {
		this(defaultContextCache);
	}

	/**
	 * Construct a new {@code DefaultCacheAwareContextLoaderDelegate} using the
	 * supplied {@link ContextCache} and the default or user-configured context
	 * failure threshold.
	 * @see #DefaultCacheAwareContextLoaderDelegate()
	 * @see ContextCacheUtils#retrieveContextFailureThreshold()
	 */
	public DefaultCacheAwareContextLoaderDelegate(ContextCache contextCache) {
		this(contextCache, ContextCacheUtils.retrieveContextFailureThreshold());
	}

	/**
	 * Construct a new {@code DefaultCacheAwareContextLoaderDelegate} using the
	 * supplied {@link ContextCache} and context failure threshold.
	 * @since 6.1
	 */
	private DefaultCacheAwareContextLoaderDelegate(ContextCache contextCache, int failureThreshold) {
		Assert.notNull(contextCache, "ContextCache must not be null");
		Assert.isTrue(failureThreshold > 0, "'failureThreshold' must be positive");
		this.contextCache = contextCache;
		this.failureThreshold = failureThreshold;
	}


	@Override
	public boolean isContextLoaded(MergedContextConfiguration mergedConfig) {
		mergedConfig = replaceIfNecessary(mergedConfig);
		synchronized (this.contextCache) {
			return this.contextCache.contains(mergedConfig);
		}
	}

	@Override
	public ApplicationContext loadContext(MergedContextConfiguration mergedConfig) {
		mergedConfig = replaceIfNecessary(mergedConfig);
		synchronized (this.contextCache) {
<<<<<<< HEAD
			ApplicationContext context = this.contextCache.get(mergedConfig);
			if (context == null) {
				Integer failureCount = this.contextCache.getFailureCount(mergedConfig);
				if (failureCount >= this.failureThreshold) {
					throw new IllegalStateException("""
							ApplicationContext failure threshold (%d) exceeded: \
							skipping repeated attempt to load context for %s"""
								.formatted(this.failureThreshold, mergedConfig));
				}
				try {
					if (mergedConfig instanceof AotMergedContextConfiguration aotMergedConfig) {
						context = loadContextInAotMode(aotMergedConfig);
					}
					else {
						context = loadContextInternal(mergedConfig);
					}
					if (logger.isTraceEnabled()) {
						logger.trace("Storing ApplicationContext [%s] in cache under key %s".formatted(
								System.identityHashCode(context), mergedConfig));
					}
					this.contextCache.put(mergedConfig, context);
				}
				catch (Exception ex) {
					this.contextCache.incrementFailureCount(mergedConfig);
					Throwable cause = ex;
					if (ex instanceof ContextLoadException cle) {
						cause = cle.getCause();
						for (ApplicationContextFailureProcessor contextFailureProcessor : this.contextFailureProcessors) {
							try {
								contextFailureProcessor.processLoadFailure(cle.getApplicationContext(), cause);
							}
							catch (Throwable throwable) {
								if (logger.isDebugEnabled()) {
									logger.debug("Ignoring exception thrown from ApplicationContextFailureProcessor [%s]: %s"
											.formatted(contextFailureProcessor, throwable));
=======
			ApplicationContext context = this.contextCache.get(mergedContextConfiguration);
			try {
				if (context == null) {
					try {
						if (mergedContextConfiguration instanceof AotMergedContextConfiguration aotMergedConfig) {
							context = loadContextInAotMode(aotMergedConfig);
						}
						else {
							context = loadContextInternal(mergedContextConfiguration);
						}
						if (logger.isTraceEnabled()) {
							logger.trace("Storing ApplicationContext [%s] in cache under key %s".formatted(
									System.identityHashCode(context), mergedContextConfiguration));
						}
						this.contextCache.put(mergedContextConfiguration, context);
					}
					catch (Exception ex) {
						Throwable cause = ex;
						if (ex instanceof ContextLoadException cle) {
							cause = cle.getCause();
							for (ApplicationContextFailureProcessor contextFailureProcessor : this.contextFailureProcessors) {
								try {
									contextFailureProcessor.processLoadFailure(cle.getApplicationContext(), cause);
								}
								catch (Throwable throwable) {
									if (logger.isDebugEnabled()) {
										logger.debug("Ignoring exception thrown from ApplicationContextFailureProcessor [%s]: %s"
												.formatted(contextFailureProcessor, throwable));
									}
>>>>>>> 1a26e17f
								}
							}
						}
						throw new IllegalStateException(
								"Failed to load ApplicationContext for " + mergedContextConfiguration, cause);
					}
<<<<<<< HEAD
					throw new IllegalStateException(
						"Failed to load ApplicationContext for " + mergedConfig, cause);
				}
			}
			else {
				if (logger.isTraceEnabled()) {
					logger.trace("Retrieved ApplicationContext [%s] from cache with key %s".formatted(
							System.identityHashCode(context), mergedConfig));
=======
				}
				else {
					if (logger.isTraceEnabled()) {
						logger.trace("Retrieved ApplicationContext [%s] from cache with key %s".formatted(
								System.identityHashCode(context), mergedContextConfiguration));
					}
>>>>>>> 1a26e17f
				}
			}
			finally {
				this.contextCache.logStatistics();
			}

			return context;
		}
	}

	@Override
	public void closeContext(MergedContextConfiguration mergedConfig, @Nullable HierarchyMode hierarchyMode) {
		mergedConfig = replaceIfNecessary(mergedConfig);
		synchronized (this.contextCache) {
			this.contextCache.remove(mergedConfig, hierarchyMode);
		}
	}

	/**
	 * Get the {@link ContextCache} used by this context loader delegate.
	 */
	protected ContextCache getContextCache() {
		return this.contextCache;
	}

	/**
	 * Load the {@code ApplicationContext} for the supplied merged context configuration.
	 * <p>Supports both the {@link SmartContextLoader} and {@link ContextLoader} SPIs.
	 * @throws Exception if an error occurs while loading the application context
	 */
	@SuppressWarnings("deprecation")
	protected ApplicationContext loadContextInternal(MergedContextConfiguration mergedConfig)
			throws Exception {

		ContextLoader contextLoader = getContextLoader(mergedConfig);
		if (contextLoader instanceof SmartContextLoader smartContextLoader) {
			return smartContextLoader.loadContext(mergedConfig);
		}
		else {
			String[] locations = mergedConfig.getLocations();
			Assert.notNull(locations, () -> """
					Cannot load an ApplicationContext with a NULL 'locations' array. \
					Consider annotating test class [%s] with @ContextConfiguration or \
					@ContextHierarchy.""".formatted(mergedConfig.getTestClass().getName()));
			return contextLoader.loadContext(locations);
		}
	}

	protected ApplicationContext loadContextInAotMode(AotMergedContextConfiguration aotMergedConfig) throws Exception {
		Class<?> testClass = aotMergedConfig.getTestClass();
		ApplicationContextInitializer<ConfigurableApplicationContext> contextInitializer =
				this.aotTestContextInitializers.getContextInitializer(testClass);
		Assert.state(contextInitializer != null,
				() -> "Failed to load AOT ApplicationContextInitializer for test class [%s]"
						.formatted(testClass.getName()));
		ContextLoader contextLoader = getContextLoader(aotMergedConfig);

		if (logger.isTraceEnabled()) {
			logger.trace("Loading ApplicationContext for AOT runtime for " + aotMergedConfig.getOriginal());
		}
		else if (logger.isDebugEnabled()) {
			logger.debug("Loading ApplicationContext for AOT runtime for test class " +
					aotMergedConfig.getTestClass().getName());
		}

		if (!((contextLoader instanceof AotContextLoader aotContextLoader) &&
				(aotContextLoader.loadContextForAotRuntime(aotMergedConfig.getOriginal(), contextInitializer)
						instanceof GenericApplicationContext gac))) {
			throw new TestContextAotException("""
					Cannot load ApplicationContext for AOT runtime for %s. The configured \
					ContextLoader [%s] must be an AotContextLoader and must create a \
					GenericApplicationContext."""
						.formatted(aotMergedConfig.getOriginal(), contextLoader.getClass().getName()));
		}
		gac.registerShutdownHook();
		return gac;
	}

	private ContextLoader getContextLoader(MergedContextConfiguration mergedConfig) {
		ContextLoader contextLoader = mergedConfig.getContextLoader();
		Assert.notNull(contextLoader, () -> """
				Cannot load an ApplicationContext with a NULL 'contextLoader'. \
				Consider annotating test class [%s] with @ContextConfiguration or \
				@ContextHierarchy.""".formatted(mergedConfig.getTestClass().getName()));
		return contextLoader;
	}

	/**
	 * If the test class associated with the supplied {@link MergedContextConfiguration}
	 * has an AOT-optimized {@link ApplicationContext}, this method will create an
	 * {@link AotMergedContextConfiguration} to replace the provided {@code MergedContextConfiguration}.
	 * <p>Otherwise, this method simply returns the supplied {@code MergedContextConfiguration}
	 * unmodified.
	 * <p>This allows for transparent {@link org.springframework.test.context.cache.ContextCache ContextCache}
	 * support for AOT-optimized application contexts.
	 * @param mergedConfig the original {@code MergedContextConfiguration}
	 * @return {@code AotMergedContextConfiguration} or the original {@code MergedContextConfiguration}
	 * @throws IllegalStateException if running in AOT mode and the test class does not
	 * have an AOT-optimized {@code ApplicationContext}
	 * @since 6.0
	 */
	@SuppressWarnings("unchecked")
	private MergedContextConfiguration replaceIfNecessary(MergedContextConfiguration mergedConfig) {
		if (AotDetector.useGeneratedArtifacts()) {
			Class<?> testClass = mergedConfig.getTestClass();
			Class<? extends ApplicationContextInitializer<?>> contextInitializerClass =
					this.aotTestContextInitializers.getContextInitializerClass(testClass);
			Assert.state(contextInitializerClass != null, () -> """
					Failed to load AOT ApplicationContextInitializer class for test class [%s]. \
					This can occur if AOT processing has not taken place for the test suite. It \
					can also occur if AOT processing failed for the test class, in which case you \
					can consult the logs generated during AOT processing.""".formatted(testClass.getName()));
			return new AotMergedContextConfiguration(testClass, contextInitializerClass, mergedConfig, this);
		}
		return mergedConfig;
	}

}<|MERGE_RESOLUTION|>--- conflicted
+++ resolved
@@ -134,60 +134,31 @@
 	public ApplicationContext loadContext(MergedContextConfiguration mergedConfig) {
 		mergedConfig = replaceIfNecessary(mergedConfig);
 		synchronized (this.contextCache) {
-<<<<<<< HEAD
 			ApplicationContext context = this.contextCache.get(mergedConfig);
-			if (context == null) {
-				Integer failureCount = this.contextCache.getFailureCount(mergedConfig);
-				if (failureCount >= this.failureThreshold) {
-					throw new IllegalStateException("""
-							ApplicationContext failure threshold (%d) exceeded: \
-							skipping repeated attempt to load context for %s"""
-								.formatted(this.failureThreshold, mergedConfig));
-				}
-				try {
-					if (mergedConfig instanceof AotMergedContextConfiguration aotMergedConfig) {
-						context = loadContextInAotMode(aotMergedConfig);
-					}
-					else {
-						context = loadContextInternal(mergedConfig);
-					}
-					if (logger.isTraceEnabled()) {
-						logger.trace("Storing ApplicationContext [%s] in cache under key %s".formatted(
-								System.identityHashCode(context), mergedConfig));
-					}
-					this.contextCache.put(mergedConfig, context);
-				}
-				catch (Exception ex) {
-					this.contextCache.incrementFailureCount(mergedConfig);
-					Throwable cause = ex;
-					if (ex instanceof ContextLoadException cle) {
-						cause = cle.getCause();
-						for (ApplicationContextFailureProcessor contextFailureProcessor : this.contextFailureProcessors) {
-							try {
-								contextFailureProcessor.processLoadFailure(cle.getApplicationContext(), cause);
-							}
-							catch (Throwable throwable) {
-								if (logger.isDebugEnabled()) {
-									logger.debug("Ignoring exception thrown from ApplicationContextFailureProcessor [%s]: %s"
-											.formatted(contextFailureProcessor, throwable));
-=======
-			ApplicationContext context = this.contextCache.get(mergedContextConfiguration);
 			try {
 				if (context == null) {
+					Integer failureCount = this.contextCache.getFailureCount(mergedConfig);
+					if (failureCount >= this.failureThreshold) {
+						throw new IllegalStateException("""
+								ApplicationContext failure threshold (%d) exceeded: \
+								skipping repeated attempt to load context for %s"""
+									.formatted(this.failureThreshold, mergedConfig));
+					}
 					try {
-						if (mergedContextConfiguration instanceof AotMergedContextConfiguration aotMergedConfig) {
+						if (mergedConfig instanceof AotMergedContextConfiguration aotMergedConfig) {
 							context = loadContextInAotMode(aotMergedConfig);
 						}
 						else {
-							context = loadContextInternal(mergedContextConfiguration);
+							context = loadContextInternal(mergedConfig);
 						}
 						if (logger.isTraceEnabled()) {
 							logger.trace("Storing ApplicationContext [%s] in cache under key %s".formatted(
-									System.identityHashCode(context), mergedContextConfiguration));
+									System.identityHashCode(context), mergedConfig));
 						}
-						this.contextCache.put(mergedContextConfiguration, context);
+						this.contextCache.put(mergedConfig, context);
 					}
 					catch (Exception ex) {
+						this.contextCache.incrementFailureCount(mergedConfig);
 						Throwable cause = ex;
 						if (ex instanceof ContextLoadException cle) {
 							cause = cle.getCause();
@@ -200,30 +171,18 @@
 										logger.debug("Ignoring exception thrown from ApplicationContextFailureProcessor [%s]: %s"
 												.formatted(contextFailureProcessor, throwable));
 									}
->>>>>>> 1a26e17f
 								}
 							}
 						}
 						throw new IllegalStateException(
-								"Failed to load ApplicationContext for " + mergedContextConfiguration, cause);
+								"Failed to load ApplicationContext for " + mergedConfig, cause);
 					}
-<<<<<<< HEAD
-					throw new IllegalStateException(
-						"Failed to load ApplicationContext for " + mergedConfig, cause);
-				}
-			}
-			else {
-				if (logger.isTraceEnabled()) {
-					logger.trace("Retrieved ApplicationContext [%s] from cache with key %s".formatted(
-							System.identityHashCode(context), mergedConfig));
-=======
 				}
 				else {
 					if (logger.isTraceEnabled()) {
 						logger.trace("Retrieved ApplicationContext [%s] from cache with key %s".formatted(
-								System.identityHashCode(context), mergedContextConfiguration));
+								System.identityHashCode(context), mergedConfig));
 					}
->>>>>>> 1a26e17f
 				}
 			}
 			finally {
